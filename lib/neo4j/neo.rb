require 'thread'

module Neo4j

  # Starts neo unless it is not already started.
  # Before using neo it has to be started and the location of the Neo database on the filesystem must
  # have been configured, Neo4j::Config[:storage_path].
  #
  # ==== Examples
  # Neo4j::Config[:storage_path] = '/var/neo4j-db'
  # Neo4j.start
  #
  # ==== Returns
  # The neo instance
  #
  # :api: public
  def self.start
    return if @instance
    @instance = Neo.new
    @instance.start
    at_exit do
      Neo4j.stop
    end

    # check if we should start Restful server
    if Config[:rest_server]
      start_rest
    end
    @instance
  end

  def self.start_rest
    puts "RESTful already started" if @sinatra
    return if @sinatra
    
    @sinatra = Thread.new do
      puts "Start Restful server at port #{Config[:rest_port]}"
      Sinatra::Application.run! :port => Config[:rest_port]
    end
  end
  
  # Return a started neo instance.
  # It will be started if this has not already been done.
  # 
  # ==== Returns
  # The neo instance
  # 
  # :api: public
  def self.instance
    @instance ||= start
  end

  # Stops the current instance unless it is not started.
  # This must be done in order to avoid corrupt neo database.
  # 
  # :api: public
  def self.stop
    if @sinatra
      # TODO must be a nicer way to do this - to shutdown sinatra
      @sinatra.kill
      @sinatra = nil
    end
    
    @instance.stop unless @instance.nil?
    @instance = nil
  end

  # 
  # Returns true if neo4j is running
  #
  # :api: public
  def self.running?
    ! @instance.nil?
  end
<<<<<<< HEAD
  
  # Return a Neo node.
  # 
=======

  # Return a Neo4j node.
  #
>>>>>>> 7e81ad07
  # ==== Parameters
  # node_id<String, to_i>:: the unique neo id for one node
  # 
  # ==== Returns
  # The node object (NodeMixin) or nil
  # 
  # :api: public
  def self.load(node_id)
    self.instance.find_node(node_id.to_i)
  end

  # Return a Neo Relationship.
  #
  # ==== Parameters
  # node_id<String, to_i>:: the unique neo id for one node
  #
  # ==== Returns
  # The node object (RelationshipMixin) or nil
  #
  # :api: public
  def self.load_relationship(rel_id)
    self.instance.find_relationship(rel_id.to_i)
  end

  # Loads a Neo relationship.
  # If the neo property 'classname' to exist it will use that to create an instance of that class.
  # Otherwise it will create an instance of Neo4j::Relationships::Relationship that represent 'rel'
  #
  # ==== Parameters
  # rel_id<String, to_i>:: the unique neo id for a relationship
  #
  # ==== Returns
  # The relationship object that mixin the RelationshipMixin or nil
  #
  # :api: public
  def self.load_relationship(rel_id)
    self.instance.find_relationship(rel_id)
  end


  # Returns the reference node, which is a "starting point" in the node space.
  #
  # Usually, a client attaches relationships to this node that leads into various parts of the node space.
  # For more information about common node space organizational patterns, see the design guide at http://neo4j.org/doc.
  #
  # ==== Returns
  # The the ReferenceNode
  #
  # :api: public
  def self.ref_node
    self.instance.ref_node
  end


  # Returns an event handler.
  # This event handler can be used for listen to event such as when the Neo4j is started/stopped or
  # when a node is created/deleted, a property/relationship is changed.
  #
  # ==== Returns
  # a Neo4j::EventHandler instance
  #
  # :api: public
  def self.event_handler
    @event_handler ||= EventHandler.new
  end


  #
  # Allows run and stop the Neo4j service
  # Contains global ćonstants such as location of the neo storage and index files
  # on the filesystem.
  # 
  # A wrapper class around org.neo4j.api.core.EmbeddedNeo
  # 
  class Neo

    extend Neo4j::TransactionalMixin

    #
    # ref_node : the reference, ReferenceNode, node, wraps a org.neo4j.api.core.NeoService#getReferenceNode
    #
    attr_reader :ref_node

    def start
      @neo = org.neo4j.api.core.EmbeddedNeo.new(Config[:storage_path])

      Transaction.run do
        @ref_node = ReferenceNode.new(@neo.getReferenceNode())
        Neo4j.event_handler.neo_started(self)
      end
      $NEO_LOGGER.info{ "Started neo. Database storage located at '#{@db_storage}'"}
    end

    #
    # Create an internal neo node (returns a java object)
    # Don't use this method - only for internal use.
    #
    def create_node
      @neo.createNode
    end

    #
    # Returns an internal neo transaction object.
    # Don't use this method - only for internal use.
    #
    def begin_transaction
      @neo.begin_tx
    end


    # Returns a NodeMixin object that has the given id or nil if it does not exist.
    # 
    def find_node(id)
      begin
        neo_node = @neo.getNodeById(id)
        load_node(neo_node)
      rescue org.neo4j.api.core.NotFoundException
        nil
      end
    end

<<<<<<< HEAD
    # Loads a Neo relationship
    # Expects the neo property 'classname' to exist.
    # That property is used to load the ruby instance
    #
    # :api: private
    def find_relationship(id)
      Transaction.run do
        neo_node = @neo.getRelationshipById(id)
        load_node(neo_node)
      end
    end
=======
    # Returns a NodeMixin object that has the given id or nil if it does not exist.
    #
    def find_relationship(id)
      begin
        neo_rel = @neo.getRelationshipById(id)
        load_relationship(neo_rel)
      rescue org.neo4j.api.core.NotFoundException
        nil
      end
    end

>>>>>>> 7e81ad07

    # Loads a Neo node
    # Expects the neo property 'classname' to exist.
    # That property is used to load the ruby instance
    #
    # :api: private
    def load_node(neo_node)
      return nil unless neo_node.has_property('classname')
      _load neo_node.get_property('classname'), neo_node
    end


    # Loads a Neo relationship
    # If the neo property 'classname' to exist it will use that to create an instance of that class.
    # Otherwise it will create an instance of Neo4j::Relationships::Relationship that represent 'rel'
    #
    def load_relationship(rel)
      classname = rel.get_property('classname') if rel.has_property('classname')
      classname = Neo4j::Relationships::Relationship.to_s if classname.nil?
      _load classname, rel
    end

    def _load(classname, node_or_relationship)
      clazz = classname.split("::").inject(Kernel) do |container, name|
        container.const_get(name.to_s)
      end
      clazz.new(node_or_relationship)
    end

    #
    # Stop neo
    # Must be done before the program stops
    #
    def stop
      $NEO_LOGGER.info {"stop neo #{@neo}"}
      Neo4j.event_handler.neo_stopped(self)
      @neo.shutdown
      @neo = nil
      @ref_node = nil
    end


    def tx_manager
      @neo.getConfig().getTxModule().getTxManager()
    end

    transactional :find_node

  end
end
<|MERGE_RESOLUTION|>--- conflicted
+++ resolved
@@ -72,15 +72,9 @@
   def self.running?
     ! @instance.nil?
   end
-<<<<<<< HEAD
-  
-  # Return a Neo node.
-  # 
-=======
 
   # Return a Neo4j node.
   #
->>>>>>> 7e81ad07
   # ==== Parameters
   # node_id<String, to_i>:: the unique neo id for one node
   # 
@@ -202,19 +196,6 @@
       end
     end
 
-<<<<<<< HEAD
-    # Loads a Neo relationship
-    # Expects the neo property 'classname' to exist.
-    # That property is used to load the ruby instance
-    #
-    # :api: private
-    def find_relationship(id)
-      Transaction.run do
-        neo_node = @neo.getRelationshipById(id)
-        load_node(neo_node)
-      end
-    end
-=======
     # Returns a NodeMixin object that has the given id or nil if it does not exist.
     #
     def find_relationship(id)
@@ -226,7 +207,6 @@
       end
     end
 
->>>>>>> 7e81ad07
 
     # Loads a Neo node
     # Expects the neo property 'classname' to exist.
