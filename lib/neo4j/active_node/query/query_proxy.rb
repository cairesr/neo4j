module Neo4j
  module ActiveNode
    module Query

      class QueryProxy
        include Enumerable

        def initialize(model, association = nil, options = {})
          @model = model
          @association = association
          @options = options
          @node_var = options[:node]
<<<<<<< HEAD
          @rel_var = options[:rel]
=======
          @rel_var = options[:rel] || _rel_chain_var
>>>>>>> 453d3e9c
          @session = options[:session]
          @chain = []
          @params = {}
        end

<<<<<<< HEAD
        def each
          query.pluck(@node_var || :result).each do |obj|
            yield obj
=======
        def each(node = true, rel = nil, &block)
          if node && rel
            self.pluck((@node_var || :result), @rel_var).each do |obj, rel|
              yield obj, rel
            end
          else
            pluck_this = !rel ? (@node_var || :result) : @rel_var
            self.pluck(pluck_this).each do |obj|
              yield obj
            end
>>>>>>> 453d3e9c
          end
        end

        def each_rel(&block)
          block_given? ? each(false, true, &block) : to_enum(:each, false, true)
        end

        def each_with_rel(&block)
          block_given? ? each(true, true, &block) : to_enum(:each, true, true)
        end

        def ==(value)
          self.to_a == value
        end

        METHODS = %w[where order skip limit]

        METHODS.each do |method|
          module_eval(%Q{
            def #{method}(*args)
              build_deeper_query_proxy(:#{method}, args)
            end}, __FILE__, __LINE__)
        end

        alias_method :offset, :skip
        alias_method :order_by, :order

        # For getting variables which have been defined as part of the association chain
        def pluck(*args)
          self.query.pluck(*args)
        end

        def params(params)
          self.dup.tap do |new_query|
            new_query._add_params(params)
          end
        end

        # Like calling #query_as, but for when you don't care about the variable name
        def query
          query_as(@node_var || :result)
        end

        # Build a Neo4j::Core::Query object for the QueryProxy
        def query_as(var)
          var = @node_var if @node_var
<<<<<<< HEAD

          query = if @association
            chain_var = _association_chain_var
            label_string = @model && ":`#{@model.name}`"
            (_association_query_start(chain_var) & _query_model_as(var)).match("#{chain_var}#{_association_arrow}(#{var}#{label_string})")
          else
            _query_model_as(var)
          end

=======

          query = if @association
            chain_var = _association_chain_var
            label_string = @model && ":`#{@model.name}`"
            (_association_query_start(chain_var) & _query_model_as(var)).match("#{chain_var}#{_association_arrow}(#{var}#{label_string})")
          else
            _query_model_as(var)
          end

>>>>>>> 453d3e9c
          # Build a query chain via the chain, return the result
          @chain.inject(query.params(@params)) do |query, (method, arg)|
            query.send(method, arg.respond_to?(:call) ? arg.call(var) : arg)
          end
        end

        # Cypher string for the QueryProxy's query
        def to_cypher
          query.to_cypher
        end

        # To add a relationship for the node for the association on this QueryProxy
        def <<(other_node)
<<<<<<< HEAD
          if @association
            raise ArgumentError, "Node must be of the association's class when model is specified" if @model && other_node.class != @model

            _association_query_start(:start)
              .match(end: other_node.class)
              .where(end: {neo_id: other_node.neo_id})
              .create("start#{_association_arrow({}, true)}end").exec
          else
            raise "Can only create associations on associations"
          end
        end

        def associate(other_node, properties)
          if @association
            raise ArgumentError, "Node must be of the association's class when model is specified" if @model && other_node.class != @model

            _association_query_start(:start)
              .match(end: other_node.class)
              .where(end: {neo_id: other_node.neo_id})
              .create("start#{_association_arrow(properties, true)}end").exec
          else
            raise "Can only create associations on associations"
=======
          create(other_node, {})

          self
        end

        def [](index)
          # TODO: Maybe for this and other methods, use array if already loaded, otherwise
          # use OFFSET and LIMIT 1?
          self.to_a[index]
        end

        def create(other_nodes, properties)
          raise "Can only create associations on associations" unless @association
          other_nodes = [other_nodes].flatten

          raise ArgumentError, "Node must be of the association's class when model is specified" if @model && other_nodes.any? {|other_node| other_node.class != @model }
          other_nodes.each do |other_node|
            #Neo4j::Transaction.run do
              other_node.save if not other_node.persisted?

              return false if @association.perform_callback(@options[:start_object], other_node, :before) == false

              _association_query_start(:start)
                .match(end: other_node.class)
                .where(end: {neo_id: other_node.neo_id})
                .create("start#{_association_arrow(properties, true)}end").exec

              @association.perform_callback(@options[:start_object], other_node, :after)
            #end
>>>>>>> 453d3e9c
          end
        end

        # QueryProxy objects act as a representation of a model at the class level so we pass through calls
        # This allows us to define class functions for reusable query chaining or for end-of-query aggregation/summarizing
        def method_missing(method_name, *args)
          if @model && @model.respond_to?(method_name)
            @model.query_proxy = self
            result = @model.send(method_name, *args)
            @model.query_proxy = nil
            result
          else
            super
          end
        end

        protected
        # Methods are underscored to prevent conflict with user class methods

        attr_reader :node_var

        def _add_params(params)
          @params = @params.merge(params)
        end

        def _add_links(links)
          @chain += links
        end

        def _query_model_as(var)
          if @model
            label = @model.respond_to?(:mapped_label_name) ? @model.mapped_label_name : @model
            _session.query.match(var => label)
          else
            _session.query.match(var)
          end
        end

        def _session
          @session || (@model && @model.neo4j_session)
        end

        def _association_arrow(properties = {}, create = false)
          @association && @association.arrow_cypher(@rel_var, properties, create)
        end

        def _chain_level
          if @options[:start_object]
            1
          elsif query_proxy = @options[:query_proxy]
            query_proxy._chain_level + 1
          else
<<<<<<< HEAD
            raise "Crazy error" # TODO: Better error
=======
            1
>>>>>>> 453d3e9c
          end
        end

        def _association_chain_var
          if start_object = @options[:start_object]
<<<<<<< HEAD
            :"#{start_object.class.name.downcase}#{start_object.neo_id}"
=======
            :"#{start_object.class.name.gsub('::', '_').downcase}#{start_object.neo_id}"
>>>>>>> 453d3e9c
          elsif query_proxy = @options[:query_proxy]
            query_proxy.node_var || :"node#{_chain_level}"
          else
            raise "Crazy error" # TODO: Better error
          end
        end

        def _association_query_start(var)
          if start_object = @options[:start_object]
            start_object.query_as(var)
          elsif query_proxy = @options[:query_proxy]
            query_proxy.query_as(var)
          else
            raise "Crazy error" # TODO: Better error
          end
        end

<<<<<<< HEAD
=======
        def _rel_chain_var
          :"rel#{_chain_level - 1}"
        end

>>>>>>> 453d3e9c
        private

        def build_deeper_query_proxy(method, args)
          self.dup.tap do |new_query|
            args.each do |arg|
              new_query._add_links(links_for_arg(method, arg))
            end
          end
        end

        def links_for_arg(method, arg)
          method_to_call = "links_for_#{method}_arg"

          default = [[method, arg]]

          self.send(method_to_call, arg) || default
        rescue NoMethodError
          default
        end
<<<<<<< HEAD

        def links_for_where_arg(arg)
          node_num = 1
          result = []
          if arg.is_a?(Hash)
            arg.map do |key, value|
              if @model && @model.has_association?(key)
                neo_id = value.try(:neo_id) || value
                raise ArgumentError, "Invalid value for '#{key}' condition" if not neo_id.is_a?(Integer)

                n_string = "n#{node_num}"
                dir = @model.relationship_dir(key)

                arrow = dir == :outgoing ? '-->' : '<--'
=======

        def links_for_where_arg(arg)
          node_num = 1
          result = []
          if arg.is_a?(Hash)
            arg.map do |key, value|
              if @model && @model.has_association?(key)

                neo_id = value.try(:neo_id) || value
                raise ArgumentError, "Invalid value for '#{key}' condition" if not neo_id.is_a?(Integer)

                n_string = "n#{node_num}"
                dir = @model.associations[key].direction

                arrow = dir == :out ? '-->' : '<--'
>>>>>>> 453d3e9c
                result << [:match, ->(v) { "#{v}#{arrow}(#{n_string})" }]
                result << [:where, ->(v) { {"ID(#{n_string})" => neo_id.to_i} }]
                node_num += 1
              else
                result << [:where, ->(v) { {v => {key => value}}}]
              end
            end
          elsif arg.is_a?(String)
            result << [:where, arg]
          end
          result
        end

        def links_for_order_arg(arg)
          [[:order, ->(v) { {v => arg} }]]
        end


      end

    end
  end
end
<|MERGE_RESOLUTION|>--- conflicted
+++ resolved
@@ -10,21 +10,12 @@
           @association = association
           @options = options
           @node_var = options[:node]
-<<<<<<< HEAD
-          @rel_var = options[:rel]
-=======
           @rel_var = options[:rel] || _rel_chain_var
->>>>>>> 453d3e9c
           @session = options[:session]
           @chain = []
           @params = {}
         end
 
-<<<<<<< HEAD
-        def each
-          query.pluck(@node_var || :result).each do |obj|
-            yield obj
-=======
         def each(node = true, rel = nil, &block)
           if node && rel
             self.pluck((@node_var || :result), @rel_var).each do |obj, rel|
@@ -35,7 +26,6 @@
             self.pluck(pluck_this).each do |obj|
               yield obj
             end
->>>>>>> 453d3e9c
           end
         end
 
@@ -82,7 +72,6 @@
         # Build a Neo4j::Core::Query object for the QueryProxy
         def query_as(var)
           var = @node_var if @node_var
-<<<<<<< HEAD
 
           query = if @association
             chain_var = _association_chain_var
@@ -92,17 +81,6 @@
             _query_model_as(var)
           end
 
-=======
-
-          query = if @association
-            chain_var = _association_chain_var
-            label_string = @model && ":`#{@model.name}`"
-            (_association_query_start(chain_var) & _query_model_as(var)).match("#{chain_var}#{_association_arrow}(#{var}#{label_string})")
-          else
-            _query_model_as(var)
-          end
-
->>>>>>> 453d3e9c
           # Build a query chain via the chain, return the result
           @chain.inject(query.params(@params)) do |query, (method, arg)|
             query.send(method, arg.respond_to?(:call) ? arg.call(var) : arg)
@@ -116,30 +94,6 @@
 
         # To add a relationship for the node for the association on this QueryProxy
         def <<(other_node)
-<<<<<<< HEAD
-          if @association
-            raise ArgumentError, "Node must be of the association's class when model is specified" if @model && other_node.class != @model
-
-            _association_query_start(:start)
-              .match(end: other_node.class)
-              .where(end: {neo_id: other_node.neo_id})
-              .create("start#{_association_arrow({}, true)}end").exec
-          else
-            raise "Can only create associations on associations"
-          end
-        end
-
-        def associate(other_node, properties)
-          if @association
-            raise ArgumentError, "Node must be of the association's class when model is specified" if @model && other_node.class != @model
-
-            _association_query_start(:start)
-              .match(end: other_node.class)
-              .where(end: {neo_id: other_node.neo_id})
-              .create("start#{_association_arrow(properties, true)}end").exec
-          else
-            raise "Can only create associations on associations"
-=======
           create(other_node, {})
 
           self
@@ -169,7 +123,6 @@
 
               @association.perform_callback(@options[:start_object], other_node, :after)
             #end
->>>>>>> 453d3e9c
           end
         end
 
@@ -222,21 +175,13 @@
           elsif query_proxy = @options[:query_proxy]
             query_proxy._chain_level + 1
           else
-<<<<<<< HEAD
-            raise "Crazy error" # TODO: Better error
-=======
             1
->>>>>>> 453d3e9c
           end
         end
 
         def _association_chain_var
           if start_object = @options[:start_object]
-<<<<<<< HEAD
-            :"#{start_object.class.name.downcase}#{start_object.neo_id}"
-=======
             :"#{start_object.class.name.gsub('::', '_').downcase}#{start_object.neo_id}"
->>>>>>> 453d3e9c
           elsif query_proxy = @options[:query_proxy]
             query_proxy.node_var || :"node#{_chain_level}"
           else
@@ -254,13 +199,10 @@
           end
         end
 
-<<<<<<< HEAD
-=======
         def _rel_chain_var
           :"rel#{_chain_level - 1}"
         end
 
->>>>>>> 453d3e9c
         private
 
         def build_deeper_query_proxy(method, args)
@@ -280,7 +222,6 @@
         rescue NoMethodError
           default
         end
-<<<<<<< HEAD
 
         def links_for_where_arg(arg)
           node_num = 1
@@ -288,30 +229,14 @@
           if arg.is_a?(Hash)
             arg.map do |key, value|
               if @model && @model.has_association?(key)
+
                 neo_id = value.try(:neo_id) || value
                 raise ArgumentError, "Invalid value for '#{key}' condition" if not neo_id.is_a?(Integer)
 
                 n_string = "n#{node_num}"
-                dir = @model.relationship_dir(key)
-
-                arrow = dir == :outgoing ? '-->' : '<--'
-=======
-
-        def links_for_where_arg(arg)
-          node_num = 1
-          result = []
-          if arg.is_a?(Hash)
-            arg.map do |key, value|
-              if @model && @model.has_association?(key)
-
-                neo_id = value.try(:neo_id) || value
-                raise ArgumentError, "Invalid value for '#{key}' condition" if not neo_id.is_a?(Integer)
-
-                n_string = "n#{node_num}"
                 dir = @model.associations[key].direction
 
                 arrow = dir == :out ? '-->' : '<--'
->>>>>>> 453d3e9c
                 result << [:match, ->(v) { "#{v}#{arrow}(#{n_string})" }]
                 result << [:where, ->(v) { {"ID(#{n_string})" => neo_id.to_i} }]
                 node_num += 1
