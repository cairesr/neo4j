module Neo4j::ActiveNode
  module Property
    extend ActiveSupport::Concern

    include ActiveAttr::Attributes
    include ActiveAttr::MassAssignment
    include ActiveAttr::TypecastedAttributes
    include ActiveAttr::AttributeDefaults
    include ActiveAttr::QueryAttributes
    include ActiveModel::Dirty

    class UndefinedPropertyError < RuntimeError; end
    class MultiparameterAssignmentError < StandardError; end

    def initialize(attributes={}, options={})
<<<<<<< HEAD
      self.class.extract_association_attributes!(attributes)

=======
      attributes = process_attributes(attributes)
      relationship_props = self.class.extract_relationship_attributes!(attributes)
>>>>>>> 624936b6
      writer_method_props = extract_writer_methods!(attributes)
      validate_attributes!(attributes)
      writer_method_props.each do |key, value|
        self.send("#{key}=", value)
      end

      super(attributes, options)
    end

    # Returning nil when we get ActiveAttr::UnknownAttributeError from ActiveAttr
    def read_attribute(name)
      super(name)
    rescue ActiveAttr::UnknownAttributeError
      nil
    end
    alias_method :[], :read_attribute

    def default_properties=(properties)
      keys = self.class.default_properties.keys
      @default_properties = properties.reject{|key| !keys.include?(key)}
    end

    def default_property(key)
      keys = self.class.default_properties.keys
      keys.include?(key.to_sym) ? default_properties[key.to_sym] : nil
    end

    def default_properties
      @default_properties ||= {}
      # keys = self.class.default_properties.keys
      # _persisted_node.props.reject{|key| !keys.include?(key)}
    end


    private

    # Changes attributes hash to remove relationship keys
    # Raises an error if there are any keys left which haven't been defined as properties on the model
    def validate_attributes!(attributes)
      invalid_properties = attributes.keys.map(&:to_s) - self.attributes.keys
      raise UndefinedPropertyError, "Undefined properties: #{invalid_properties.join(',')}" if invalid_properties.size > 0
    end

    def extract_writer_methods!(attributes)
      attributes.keys.inject({}) do |writer_method_props, key|
        writer_method_props[key] = attributes.delete(key) if self.respond_to?("#{key}=")

        writer_method_props
      end
    end

    # Gives support for Rails date_select, datetime_select, time_select helpers.
    def process_attributes(attributes = nil)
      multi_parameter_attributes = {}
      new_attributes = {}
      attributes.each_pair do |key, value|
        if key =~ /\A([^\(]+)\((\d+)([if])\)$/
          found_key, index = $1, $2.to_i
          (multi_parameter_attributes[found_key] ||= {})[index] = value.empty? ? nil : value.send("to_#{$3}")
        else
          new_attributes[key] = value
        end
      end

      multi_parameter_attributes.empty? ? new_attributes : process_multiparameter_attributes(multi_parameter_attributes, new_attributes)
    end

    def process_multiparameter_attributes(multi_parameter_attributes, new_attributes)
      multi_parameter_attributes.each_pair do |key, values|
        begin
          values = (values.keys.min..values.keys.max).map { |i| values[i] }
          field = self.class.attributes[key.to_sym]
          new_attributes[key] = instantiate_object(field, values)
        rescue => e
          raise MultiparameterAssignmentError, "error on assignment #{values.inspect} to #{key}"
        end
      end
      new_attributes
    end

    def instantiate_object(field, values_with_empty_parameters)
      return nil if values_with_empty_parameters.all? { |v| v.nil? }
      values = values_with_empty_parameters.collect { |v| v.nil? ? 1 : v }
      klass = field[:type]
      if klass
        klass.new(*values)
      else
        values
      end
    end

    module ClassMethods

      # Defines a property on the class
      #
      # See active_attr gem for allowed options, e.g which type
      # Notice, in Neo4j you don't have to declare properties before using them, see the neo4j-core api.
      #
      # @example Without type
      #    class Person
      #      # declare a property which can have any value
      #      property :name
      #    end
      #
      # @example With type and a default value
      #    class Person
      #      # declare a property which can have any value
      #      property :score, type: Integer, default: 0
      #    end
      #
      # @example With an index
      #    class Person
      #      # declare a property which can have any value
      #      property :name, index: :exact
      #    end
      #
      # @example With a constraint
      #    class Person
      #      # declare a property which can have any value
      #      property :name, constraint: :unique
      #    end
      def property(name, options={})
        magic_properties(name, options)
        attribute(name, options)

        # either constraint or index, do not set both
        if options[:constraint]
          raise "unknown constraint type #{options[:constraint]}, only :unique supported" if options[:constraint] != :unique
          constraint(name, type: :unique)
        elsif options[:index]
          raise "unknown index type #{options[:index]}, only :exact supported" if options[:index] != :exact
          index(name, options) if options[:index] == :exact
        end
      end

      def default_property(name, &block)
        default_properties[name] = block
      end

      # @return [Hash<Symbol,Proc>]
      def default_properties
        @default_property ||= {}
      end

      def default_property_values(instance)
        default_properties.inject({}) do |result,pair|
          result.tap{|obj| obj[pair[0]] = pair[1].call(instance)}
        end
      end

      def attribute!(name, options={})
        super(name, options)
        define_method("#{name}=") do |value|
          typecast_value = typecast_attribute(typecaster_for(self.class._attribute_type(name)), value)
          send("#{name}_will_change!") unless typecast_value == read_attribute(name)
          super(value)
        end
      end

      def cached_class?
        !!Neo4j::Config[:cache_class_names]
      end

      # Extracts keys from attributes hash which are relationships of the model
      # TODO: Validate separately that relationships are getting the right values?  Perhaps also store the values and persist relationships on save?
      def extract_association_attributes!(attributes)
        attributes.keys.inject({}) do |association_props, key|
          association_props[key] = attributes.delete(key) if self.has_association?(key)

          association_props
        end
      end

      private

      # Tweaks properties
      def magic_properties(name, options)
        set_stamp_type(name, options)
        set_time_as_datetime(options)
      end

      def set_stamp_type(name, options)
        options[:type] = DateTime if (name.to_sym == :created_at || name.to_sym == :updated_at)
      end

      # ActiveAttr does not handle "Time", Rails and Neo4j.rb 2.3 did
      # Convert it to DateTime in the interest of consistency
      def set_time_as_datetime(options)
        options[:type] = DateTime if options[:type] == Time
      end

    end
  end

end<|MERGE_RESOLUTION|>--- conflicted
+++ resolved
@@ -13,13 +13,8 @@
     class MultiparameterAssignmentError < StandardError; end
 
     def initialize(attributes={}, options={})
-<<<<<<< HEAD
-      self.class.extract_association_attributes!(attributes)
-
-=======
       attributes = process_attributes(attributes)
-      relationship_props = self.class.extract_relationship_attributes!(attributes)
->>>>>>> 624936b6
+
       writer_method_props = extract_writer_methods!(attributes)
       validate_attributes!(attributes)
       writer_method_props.each do |key, value|
