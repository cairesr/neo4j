--- conflicted
+++ resolved
@@ -1,11 +1,8 @@
 module Neo4j
 	module Rails
 		module Validations
-<<<<<<< HEAD
-=======
 			extend ActiveSupport::Concern
 			
->>>>>>> 25e9f056
 			class UniquenessValidator < ActiveModel::EachValidator
 				def initialize(options)
 					super(options.reverse_merge(:case_sensitive => true))
@@ -14,27 +11,18 @@
 				def setup(klass)
 					@attributes.each do |attribute|
 						if klass.index_type_for(attribute) != :exact
-<<<<<<< HEAD
-							raise "Can't validate property #{attribute} on class #{klass} since there is no :exact lucene index on that property or the index declaration #{attribute} comes after the validation declaration in #{klass} (try to move it before the validation rules)"
-=======
 							raise "Can't validate property #{attribute.inspect} on class #{klass} since there is no :exact lucene index on that property or the index declaration #{attribute} comes after the validation declaration in #{klass} (try to move it before the validation rules)"
->>>>>>> 25e9f056
 						end
 					end
 				end
 	
 				def validate_each(record, attribute, value)
-<<<<<<< HEAD
-					if record.class.find("#{attribute}: \"#{value}\"")
-						record.errors.add(attribute, :taken, options.except(:case_sensitive, :scope).merge(:value => value))
-=======
 					return if options[:allow_blank] && value.blank?
 					record.class.all("#{attribute}: \"#{value}\"").each do |rec|
             if rec.id != record.id # it doesn't count if we find ourself!
               record.errors.add(attribute, :taken, options.except(:case_sensitive, :scope).merge(:value => value))
               break
             end
->>>>>>> 25e9f056
 					end
 				end
 			end
