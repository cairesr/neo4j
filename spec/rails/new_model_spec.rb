require File.join(File.dirname(__FILE__), '..', 'spec_helper')

class IceLolly < Neo4j::Model
  property :flavour
  property :required_on_create
  property :required_on_update
  property :created
  
  attr_reader :saved
  
  index :flavour
  
  validates :flavour, :presence => true
  validates :required_on_create, :presence => true, :on => :create
  validates :required_on_update, :presence => true, :on => :update
  
  before_create :timestamp
  after_create :mark_saved
  
  protected
  def timestamp
    self.created = "yep"
  end
  
  def mark_saved
    @saved = true
  end
end

class ExtendedIceLolly < IceLolly
  property :extended_property
end

describe Neo4j::Rails::Model do
  it_should_behave_like "a new model"
  it_should_behave_like "a loadable model"
  it_should_behave_like "a saveable model"
  it_should_behave_like "a creatable model"
  it_should_behave_like "a destroyable model"
  it_should_behave_like "an updatable model"
  
  context "when there's lots of them" do
  	before(:each) do
  		subject.class.create!
  		subject.class.create!
  		subject.class.create!
  	end
  	
  	it "should be possible to #count" do
  		Neo4j::Rails::Model.count.should == 3
  	end
  	
  	it "should be possible to #destroy_all" do
  		Neo4j::Rails::Model.all.to_a.size.should == 3
  		Neo4j::Rails::Model.destroy_all
  		Neo4j::Rails::Model.all.to_a.should be_empty
  	end
  end
end

describe IceLolly do
  context "when valid" do
    before :each do
      subject.flavour = "vanilla"
      subject.required_on_create = "true"
      subject.required_on_update = "true"
      subject["new_attribute"] = "newun"
    end
    
    it_should_behave_like "a new model"
    it_should_behave_like "a loadable model"
    it_should_behave_like "a saveable model"
    it_should_behave_like "a creatable model"
    it_should_behave_like "a destroyable model"
    it_should_behave_like "an updatable model"
    
    it "should have the new attribute" do
      subject.attributes.should include("new_attribute")
      subject.attributes["new_attribute"].should == "newun"
      subject["new_attribute"].should == "newun"
    end
    
    context "after being saved" do
      before { subject.save }
      
      it { should == subject.class.find('flavour: vanilla') }
      
      it "should render as XML" do
        subject.to_xml.should == "<?xml version=\"1.0\" encoding=\"UTF-8\"?>\n<ice-lolly>\n  <flavour>vanilla</flavour>\n  <required-on-create>true</required-on-create>\n  <required-on-update>true</required-on-update>\n  <new-attribute>newun</new-attribute>\n  <created>yep</created>\n</ice-lolly>\n"
      end
      
      it "should be able to modify one of its named attributes" do
        lambda{ subject.update_attributes!(:flavour => 'horse') }.should_not raise_error
        subject.flavour.should == 'horse'
      end
      
      it "should not have the extended property" do
        subject.attributes.should_not include("extended_property")
      end
      
      it "should have the new attribute" do
        subject.attributes.should include("new_attribute")
        subject.attributes["new_attribute"].should == "newun"
        subject["new_attribute"].should == "newun"
      end
      
      it "should have the new attribute after find" do
        obj = subject.class.find('flavour: vanilla')
        obj.attributes.should include("new_attribute")
        obj.attributes["new_attribute"].should == "newun"
      end
      
      it "should respond to class.all" do
	      subject.class.respond_to?(:all)
      end
      
      it "should respond to class#all(:flavour => 'vanilla')" do
        subject.class.all('flavour: vanilla').should include(subject)
      end
      
      it "should also be included in the rules for the parent class" do
	      subject.class.superclass.all.to_a.should include(subject)
      end
      
      context "and then made invalid" do
        before { subject.required_on_update = nil }
        
        it "shouldn't be updatable" do
          subject.update_attributes(:flavour => "fish").should_not be_true
        end
        
<<<<<<< HEAD
        it "should have the same attribute values after an unsuccessful update" do
          pending
          subject.update_attributes(:flavour => "fish")
          subject.reload.flavour.should == "vanilla"
          subject.reload.required_on_update.should_not be_nil
=======
        it "should have the same attribute values after an unsuccessful update and reload" do
        	subject.update_attributes(:flavour => "fish")
          subject.reload.flavour.should == "vanilla"
          subject.required_on_update.should_not be_nil
        end
        
        it "shouldn't have a new attribute after an unsuccessful update and reload" do
        	subject["this_is_new"] = "test"
        	subject.attributes.should include("this_is_new")
        	subject.update_attributes(:flavour => "fish")
          subject.reload.flavour.should == "vanilla"
          subject.required_on_update.should_not be_nil
          subject.attributes.should_not include("this_is_new")
>>>>>>> 25e9f056
        end
      end
    end
    
    context "after create" do
      before :each do
        @obj = subject.class.create!(subject.attributes)
      end
      
      it "should have run the #timestamp callback" do
        @obj.created.should_not be_nil
      end
      
      it "should have run the #mark_saved callback" do
        @obj.saved.should_not be_nil
      end
    end
  end
  
  context "when invalid" do
    it_should_behave_like "a new model"
    it_should_behave_like "an unsaveable model"
    it_should_behave_like "an uncreatable model"
    it_should_behave_like "a non-updatable model"
  end
end

<<<<<<< HEAD
describe "A Timestamped Model" do
  subject do
    @clazz = create_model do
      property :updated_at, :type => DateTime
      property :created_at, :type => DateTime
    end
    @clazz.new
  end
  it_should_behave_like "an timestamped model"
end

describe "An inherited Timestamped Model" do
  subject do
    @base_clazz = create_model do
      property :updated_at, :type => DateTime
      property :created_at, :type => DateTime
    end

    @sub_clazz = create_model(@base_clazz)
    @sub_clazz.new
  end
  it_should_behave_like "an timestamped model"
end

describe "ExtendedIceLolly" do
=======
describe ExtendedIceLolly do
	
  it "should have inherited all the properties" do
  	subject.attribute_names.should include("flavour")
  end
  
  it { should respond_to(:flavour) }
  
>>>>>>> 25e9f056
  context "when valid" do
    subject { ExtendedIceLolly.new(:flavour => "vanilla", :required_on_create => "true", :required_on_update => "true") }
    
    it_should_behave_like "a new model"
    it_should_behave_like "a loadable model"
    it_should_behave_like "a saveable model"
    it_should_behave_like "a creatable model"
    it_should_behave_like "a destroyable model"
    it_should_behave_like "an updatable model"
    
    context "after being saved" do
      before { subject.save }
      
      it { should == subject.class.find('flavour: vanilla') }
    end
  end
end<|MERGE_RESOLUTION|>--- conflicted
+++ resolved
@@ -129,13 +129,6 @@
           subject.update_attributes(:flavour => "fish").should_not be_true
         end
         
-<<<<<<< HEAD
-        it "should have the same attribute values after an unsuccessful update" do
-          pending
-          subject.update_attributes(:flavour => "fish")
-          subject.reload.flavour.should == "vanilla"
-          subject.reload.required_on_update.should_not be_nil
-=======
         it "should have the same attribute values after an unsuccessful update and reload" do
         	subject.update_attributes(:flavour => "fish")
           subject.reload.flavour.should == "vanilla"
@@ -149,7 +142,6 @@
           subject.reload.flavour.should == "vanilla"
           subject.required_on_update.should_not be_nil
           subject.attributes.should_not include("this_is_new")
->>>>>>> 25e9f056
         end
       end
     end
@@ -177,33 +169,6 @@
   end
 end
 
-<<<<<<< HEAD
-describe "A Timestamped Model" do
-  subject do
-    @clazz = create_model do
-      property :updated_at, :type => DateTime
-      property :created_at, :type => DateTime
-    end
-    @clazz.new
-  end
-  it_should_behave_like "an timestamped model"
-end
-
-describe "An inherited Timestamped Model" do
-  subject do
-    @base_clazz = create_model do
-      property :updated_at, :type => DateTime
-      property :created_at, :type => DateTime
-    end
-
-    @sub_clazz = create_model(@base_clazz)
-    @sub_clazz.new
-  end
-  it_should_behave_like "an timestamped model"
-end
-
-describe "ExtendedIceLolly" do
-=======
 describe ExtendedIceLolly do
 	
   it "should have inherited all the properties" do
@@ -212,7 +177,6 @@
   
   it { should respond_to(:flavour) }
   
->>>>>>> 25e9f056
   context "when valid" do
     subject { ExtendedIceLolly.new(:flavour => "vanilla", :required_on_create => "true", :required_on_update => "true") }
     
