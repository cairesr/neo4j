require 'spec_helper'

describe Neo4j::ActiveNode::Persistence do
  let(:node) { double("a persisted node") }

  let(:clazz) do
    Class.new do
      include Neo4j::ActiveNode::Persistence
      include Neo4j::ActiveNode::HasN
      include Neo4j::ActiveNode::Property

      property :name
      property :age, type: Integer
    end
  end

  describe 'initialize' do
    it 'can take a hash of properties' do
      o = clazz.new(name: 'kalle', age: '42')
      o.props.should eq(name: 'kalle', age: 42)
    end

    it 'raises an error when given a property which is not defined' do
      expect { clazz.new(unknown: true) }.to raise_error(Neo4j::Library::Property::UndefinedPropertyError)
    end
  end

  describe 'save' do
    let(:session) { double("Session")}
    before do
      @session = double("Mock Session")
      Neo4j::Session.stub(:current).and_return(session)
    end

    it 'creates a new node if not persisted before' do
      o = clazz.new(name: 'kalle', age: '42')
<<<<<<< HEAD
      o.stub(:_persisted_obj).and_return(nil)
=======
      o.stub(:_persisted_node).and_return(nil)
      clazz.stub(:cached_class?).and_return(false)
>>>>>>> 453d3e9c
      clazz.should_receive(:neo4j_session).and_return(session)
      clazz.should_receive(:mapped_label_names).and_return(:MyClass)
      node.should_receive(:props).and_return(name: 'kalle2', age: '43')
      session.should_receive(:create_node).with({name: 'kalle', age: 42}, :MyClass).and_return(node)
      clazz.any_instance.should_receive(:init_on_load).with(node, age: "43", name: "kalle2")
      o.save
    end

    it 'does not updates node if already persisted before but nothing changed' do
      o = clazz.new(name: 'kalle', age: '42')
      o.stub(:_persisted_obj).and_return(node)
      o.stub(:changed_attributes).and_return({})
      node.should_receive(:exist?).and_return(true)
      o.save
    end

    it 'updates node if already persisted before if an attribute was changed' do
      o = clazz.new
      o.name = 'sune'
      o.stub(:_persisted_obj).and_return(node)
      node.should_receive(:exist?).and_return(true)
      node.should_receive(:update_props).and_return(name: 'sune')
      o.save
    end

    describe 'with cached_class? true' do
      it 'adds a _classname property' do
        clazz.stub(:cached_class?).and_return(true)
        start_props = { name: 'jasmine', age: 5 }
        end_props   = { name: 'jasmine', age: 5, _classname: 'MyClass' }
        o = clazz.new

        o.stub(:props).and_return(start_props)
        o.class.stub(:name).and_return('MyClass') #set_classname looks for this
        o.stub(:_persisted_node).and_return(nil)
        clazz.stub(:neo4j_session).and_return(session)

        clazz.stub(:mapped_label_names).and_return(:MyClass)
        expect(session).to receive(:create_node).with(end_props, :MyClass).and_return(node)
        expect(o).to receive(:init_on_load).with(node, end_props)
        expect(node).to receive(:props).and_return(end_props)

        o.save
      end
    end
  end

  describe 'persisted?' do
    it 'is true if there is a wrapped node and it has not been deleted' do
      clazz.any_instance.stub(:_persisted_obj).and_return(node)
      o = clazz.new
      node.should_receive(:exist?).and_return(true)
      o.persisted?.should eq(true)
    end

    it 'is false if there is a wrapped node and it but it has been deleted' do
      clazz.any_instance.stub(:_persisted_obj).and_return(node)
      o = clazz.new
      node.should_receive(:exist?).and_return(false)
      o.persisted?.should eq(false)
    end

    it 'is false if there is not a persisted node' do
      clazz.any_instance.stub(:_persisted_obj).and_return(nil)
      o = clazz.new
      o.persisted?.should eq(false)
    end

  end

  describe 'new_record?' do
    it 'is true if it does not wrap a persisted node' do
      clazz.any_instance.stub(:_persisted_obj).and_return(nil)
      o = clazz.new
      o.new_record?.should eq(true)
    end

    it 'is false if it does wrap a persisted node' do
      clazz.any_instance.stub(:_persisted_obj).and_return(node)
      o = clazz.new
      o.new_record?.should eq(false)
    end
  end

  describe 'props' do
    it 'returns type casted attributes and undeclared attributes' do
      o = clazz.new
      o.age = '18'
      o.age.should eq(18)
    end

    it 'does not return undefined properties' do
      o = clazz.new # name not defined
      o.age = '18'
      o.props.should eq({:age => 18})
    end

  end

end<|MERGE_RESOLUTION|>--- conflicted
+++ resolved
@@ -34,12 +34,8 @@
 
     it 'creates a new node if not persisted before' do
       o = clazz.new(name: 'kalle', age: '42')
-<<<<<<< HEAD
       o.stub(:_persisted_obj).and_return(nil)
-=======
-      o.stub(:_persisted_node).and_return(nil)
       clazz.stub(:cached_class?).and_return(false)
->>>>>>> 453d3e9c
       clazz.should_receive(:neo4j_session).and_return(session)
       clazz.should_receive(:mapped_label_names).and_return(:MyClass)
       node.should_receive(:props).and_return(name: 'kalle2', age: '43')
@@ -74,7 +70,7 @@
 
         o.stub(:props).and_return(start_props)
         o.class.stub(:name).and_return('MyClass') #set_classname looks for this
-        o.stub(:_persisted_node).and_return(nil)
+        o.stub(:_persisted_obj).and_return(nil)
         clazz.stub(:neo4j_session).and_return(session)
 
         clazz.stub(:mapped_label_names).and_return(:MyClass)
